--- conflicted
+++ resolved
@@ -1,6 +1,7 @@
 """
 Панель визуализации графиков с интеграцией Use Cases и Clean Architecture
 """
+
 
 import tkinter as tk
 from tkinter import ttk, messagebox, filedialog
@@ -16,14 +17,20 @@
     FilterParametersUseCase,
     FilterParametersRequest,
     FilterParametersResponse,
+    FilterParametersUseCase,
+    FilterParametersRequest,
+    FilterParametersResponse,
 )
 from ...core.application.use_cases.plot_generation_use_case import (
+    PlotGenerationUseCase,
+    PlotGenerationRequest,
     PlotGenerationUseCase,
     PlotGenerationRequest,
 )
 from ...infrastructure.plotting.adapters.tkinter_plot_adapter import TkinterPlotAdapter
 from ...infrastructure.plotting.core.plot_builder import PlotBuilder
 from ...infrastructure.plotting.interactions.base_interaction import ZoomInteraction
+from ...infrastructure.plotting.interactions.base_interaction import ZoomInteraction
 
 class PlotVisualizationPanel(ttk.Frame):
     """Панель визуализации графиков с полной интеграцией архитектуры"""
@@ -74,6 +81,52 @@
             if self._scroll_cid:
                 self.canvas.mpl_disconnect(self._scroll_cid)
 
+    class TimeAxisZoomInteraction:
+        def __init__(self, canvas, figure):
+            self.canvas = canvas
+            self.figure = figure
+            self._scroll_cid = None
+            self.logger = logging.getLogger(self.__class__.__name__)
+
+        def setup_handlers(self):
+            self._scroll_cid = self.canvas.mpl_connect('scroll_event', self._on_scroll)
+
+        def _on_scroll(self, event):
+            try:
+                if event.inaxes is None:
+                    return
+
+                ax = event.inaxes
+
+                # Улучшенное логирование для диагностики
+                self.logger.debug(f"Scroll event: step={event.step}, x={event.x}, y={event.y}")
+                self.logger.debug(f"Event inaxes: {event.inaxes}")
+                self.logger.debug(f"Event xdata: {event.xdata}")
+                self.logger.debug(f"Current xlim: {ax.get_xlim()}")
+
+                # Определяем направление масштабирования
+                zoom_factor = 1.2 if event.step < 0 else 1 / 1.2
+
+                xdata = event.xdata
+                if xdata is None:
+                    return
+
+                xlim = ax.get_xlim()
+                x_center = xdata
+                x_range = xlim[1] - xlim[0]
+
+                new_x_range = x_range * zoom_factor
+                new_xlim = (x_center - new_x_range / 2, x_center + new_x_range / 2)
+
+                ax.set_xlim(new_xlim)
+                self.canvas.draw_idle()
+            except Exception as e:
+                self.logger.error(f"Ошибка масштабирования колесом мыши: {e}")
+
+        def cleanup(self):
+            if self._scroll_cid:
+                self.canvas.mpl_disconnect(self._scroll_cid)
+
     def __init__(self, parent, controller=None):
         super().__init__(parent)
         self.controller = controller
@@ -95,6 +148,10 @@
         # Состояние
         self.current_session_id: Optional[str] = None
         self.is_building_plots = False
+
+        # Инициализация max_params_var здесь, чтобы гарантировать наличие атрибута
+        self.max_params_var = tk.IntVar(value=10)
+        self.plot_type_var = tk.StringVar(value="step")
 
         # Инициализация max_params_var здесь, чтобы гарантировать наличие атрибута
         self.max_params_var = tk.IntVar(value=10)
@@ -129,17 +186,19 @@
         self.control_frame = ttk.LabelFrame(
             self, text="Управление графиками", padding="10"
         )
+            self, text="Управление графиками", padding="10"
+        )
         self.control_frame.grid(row=0, column=0, sticky="ew", padx=5, pady=5)
         self.control_frame.grid_columnconfigure(1, weight=1)
 
         # Кнопки управления
         buttons_frame = ttk.Frame(self.control_frame)
         buttons_frame.grid(row=0, column=0, columnspan=4, sticky="ew", pady=(0, 10))
+        buttons_frame.grid(row=0, column=0, columnspan=4, sticky="ew", pady=(0, 10))
 
         # Основные кнопки
         ttk.Button(
             buttons_frame, text="🔄 Обновить графики", command=self._refresh_all_plots
-<<<<<<< HEAD
         ).pack(side=tk.LEFT, padx=(0, 5))
 
         ttk.Button(
@@ -158,26 +217,6 @@
             buttons_frame, text="🔍 Сброс масштабирования", command=self._reset_zoom_current_plot
         ).pack(side=tk.LEFT, padx=(0, 5))
 
-=======
-        ).pack(side=tk.LEFT, padx=(0, 5))
-
-        ttk.Button(
-            buttons_frame, text="📊 Авто-группировка", command=self._auto_group_plots
-        ).pack(side=tk.LEFT, padx=(0, 5))
-
-        ttk.Button(
-            buttons_frame, text="💾 Экспорт всех", command=self._export_all_plots
-        ).pack(side=tk.LEFT, padx=(0, 5))
-
-        ttk.Button(
-            buttons_frame, text="🗑️ Очистить все", command=self._clear_all_plots
-        ).pack(side=tk.LEFT, padx=(0, 5))
-
-        ttk.Button(
-            buttons_frame, text="🔍 Сброс масштабирования", command=self._reset_zoom_current_plot
-        ).pack(side=tk.LEFT, padx=(0, 5))
-
->>>>>>> c3fcd639
     def _reset_zoom_current_plot(self):
         """Сброс масштабирования для текущего графика"""
         try:
@@ -199,9 +238,14 @@
         # Настройки отображения
         settings_frame = ttk.Frame(self.control_frame)
         settings_frame.grid(row=1, column=0, columnspan=4, sticky="ew")
+        settings_frame.grid(row=1, column=0, columnspan=4, sticky="ew")
         settings_frame.grid_columnconfigure(1, weight=1)
 
         # Тип графика
+        ttk.Label(settings_frame, text="Тип:").grid(row=0, column=0, sticky="w")
+        # Инициализация plot_type_var здесь, чтобы избежать ошибки отсутствия атрибута
+        if not hasattr(self, 'plot_type_var') or self.plot_type_var is None:
+            self.plot_type_var = tk.StringVar(value="step")
         ttk.Label(settings_frame, text="Тип:").grid(row=0, column=0, sticky="w")
         # Инициализация plot_type_var здесь, чтобы избежать ошибки отсутствия атрибута
         if not hasattr(self, 'plot_type_var') or self.plot_type_var is None:
@@ -212,11 +256,17 @@
             values=["line", "step", "scatter"],
             state="readonly",
             width=10,
+            width=10,
         )
         plot_type_combo.grid(row=0, column=1, sticky="w", padx=(5, 0))
 
         # Максимум параметров на график
         ttk.Label(settings_frame, text="Макс. параметров:").grid(
+            row=0, column=2, sticky="w", padx=(20, 0)
+        )
+        # Инициализация max_params_var один раз
+        if not hasattr(self, 'max_params_var') or self.max_params_var is None:
+            self.max_params_var = tk.IntVar(value=10)
             row=0, column=2, sticky="w", padx=(20, 0)
         )
         # Инициализация max_params_var один раз
@@ -224,12 +274,14 @@
             self.max_params_var = tk.IntVar(value=10)
         max_params_spin = tk.Spinbox(
             settings_frame, from_=1, to=50, textvariable=self.max_params_var, width=5
+            settings_frame, from_=1, to=50, textvariable=self.max_params_var, width=5
         )
         max_params_spin.grid(row=0, column=3, sticky="w", padx=(5, 0))
 
         # Автообновление
         self.auto_update_var = tk.BooleanVar(value=True)
         ttk.Checkbutton(
+            settings_frame, text="Автообновление", variable=self.auto_update_var
             settings_frame, text="Автообновление", variable=self.auto_update_var
         ).grid(row=0, column=4, sticky="w", padx=(20, 0))
 
@@ -322,7 +374,10 @@
             content_frame,
             text=info_text,
             font=("Arial", 11),
+            font=("Arial", 11),
             justify=tk.CENTER,
+            fg="#555555",
+            bg="white",
             fg="#555555",
             bg="white",
         )
@@ -334,21 +389,28 @@
         self.context_menu.add_command(
             label="🔄 Обновить", command=self._refresh_current_plot
         )
+            label="🔄 Обновить", command=self._refresh_current_plot
+        )
         self.context_menu.add_command(
+            label="💾 Экспорт", command=self._export_current_plot
+        )
             label="💾 Экспорт", command=self._export_current_plot
         )
         self.context_menu.add_separator()
         self.context_menu.add_command(
             label="📋 Дублировать", command=self._duplicate_current_plot
         )
+            label="📋 Дублировать", command=self._duplicate_current_plot
+        )
         self.context_menu.add_command(
+            label="⚙️ Настройки", command=self._configure_current_plot
+        )
             label="⚙️ Настройки", command=self._configure_current_plot
         )
         self.context_menu.add_separator()
         self.context_menu.add_command(
             label="❌ Закрыть", command=self._close_current_plot
         )
-<<<<<<< HEAD
 
     def _duplicate_current_plot(self):
         """Дублирование текущей вкладки графика"""
@@ -380,23 +442,27 @@
 
         except Exception as e:
             self.logger.error(f"Ошибка дублирования вкладки графика: {e}")
-=======
->>>>>>> c3fcd639
 
     def _setup_use_cases(self):
         """Настройка Use Cases"""
         try:
             if self.controller and hasattr(self.controller, "model"):
+            if self.controller and hasattr(self.controller, "model"):
                 model = self.controller.model
 
                 # Инициализация Use Cases
+                if hasattr(model, "parameter_repository") and hasattr(
+                    model, "filtering_service"
+                ):
                 if hasattr(model, "parameter_repository") and hasattr(
                     model, "filtering_service"
                 ):
                     self.filter_use_case = FilterParametersUseCase(
                         model.parameter_repository, model.filtering_service
+                        model.parameter_repository, model.filtering_service
                     )
 
+                if hasattr(model, "data_loader"):
                 if hasattr(model, "data_loader"):
                     self.plot_builder = PlotBuilder(model.data_loader)
 
@@ -405,12 +471,17 @@
                 self.logger.warning(
                     "Контроллер или модель недоступны для инициализации Use Cases"
                 )
+                    "Контроллер или модель недоступны для инициализации Use Cases"
+                )
 
         except Exception as e:
             self.logger.error(f"Ошибка настройки Use Cases: {e}")
 
     # === ОСНОВНЫЕ МЕТОДЫ ПОСТРОЕНИЯ ГРАФИКОВ ===
 
+    def build_plots_for_parameters(
+        self, parameters: List[Dict[str, Any]], start_time: datetime, end_time: datetime
+    ):
     def build_plots_for_parameters(
         self, parameters: List[Dict[str, Any]], start_time: datetime, end_time: datetime
     ):
@@ -440,6 +511,10 @@
                 return
 
             # Проверяем data_loader
+            if (
+                not hasattr(self.plot_builder, "data_loader")
+                or not self.plot_builder.data_loader
+            ):
             if (
                 not hasattr(self.plot_builder, "data_loader")
                 or not self.plot_builder.data_loader
@@ -504,6 +579,7 @@
             self.logger.error(f"Ошибка построения графиков: {e}")
             import traceback
 
+
             traceback.print_exc()
             self._show_error(f"Ошибка построения графиков: {e}")
         finally:
@@ -513,6 +589,9 @@
     def _group_parameters_for_plots(
         self, parameters: List[Dict[str, Any]]
     ) -> Dict[str, List[Dict[str, Any]]]:
+    def _group_parameters_for_plots(
+        self, parameters: List[Dict[str, Any]]
+    ) -> Dict[str, List[Dict[str, Any]]]:
         """Группировка параметров для создания графиков"""
         try:
             max_params = self.max_params_var.get()
@@ -521,6 +600,7 @@
             # Группировка по типу данных
             type_groups = {}
             for param in parameters:
+                signal_type = param.get("signal_type", "Unknown")
                 signal_type = param.get("signal_type", "Unknown")
                 if signal_type not in type_groups:
                     type_groups[signal_type] = []
@@ -535,6 +615,7 @@
                     # Разбиваем на подгруппы
                     for i in range(0, len(type_params), max_params):
                         subgroup = type_params[i : i + max_params]
+                        subgroup = type_params[i : i + max_params]
                         group_num = (i // max_params) + 1
                         groups[f"{signal_type} сигналы (часть {group_num})"] = subgroup
 
@@ -544,7 +625,15 @@
             self.logger.error(f"Ошибка группировки параметров: {e}")
             # Fallback - один график со всеми параметрами
             return {"Все параметры": parameters[: self.max_params_var.get()]}
-
+            return {"Все параметры": parameters[: self.max_params_var.get()]}
+
+    def _create_plot_tab(
+        self,
+        tab_name: str,
+        parameters: List[Dict[str, Any]],
+        start_time: datetime,
+        end_time: datetime,
+    ):
     def _create_plot_tab(
         self,
         tab_name: str,
@@ -562,6 +651,10 @@
             if not hasattr(self, 'plot_type_var') or self.plot_type_var is None:
                 self.plot_type_var = tk.StringVar(value="step")
 
+            # Проверяем и инициализируем plot_type_var, если отсутствует
+            if not hasattr(self, 'plot_type_var') or self.plot_type_var is None:
+                self.plot_type_var = tk.StringVar(value="step")
+
             # Создание графика через PlotBuilder
             figure, ax = self.plot_builder.build_plot(
                 parameters,
@@ -569,6 +662,11 @@
                 end_time,
                 title=tab_name,
                 strategy=self.plot_type_var.get() if self.plot_type_var and self.plot_type_var.get() else "step",
+                parameters,
+                start_time,
+                end_time,
+                title=tab_name,
+                strategy=self.plot_type_var.get() if self.plot_type_var and self.plot_type_var.get() else "step",
             )
 
             # Создание UI виджета через адаптер
@@ -581,6 +679,10 @@
 
             # Добавление вкладки в notebook
             self.notebook.add(plot_container, text=tab_name)
+
+            # Создаем TimeAxisZoomInteraction для масштабирования по оси времени
+            time_zoom = self.TimeAxisZoomInteraction(canvas, figure)
+            time_zoom.setup_handlers()
 
             # Создаем TimeAxisZoomInteraction для масштабирования по оси времени
             time_zoom = self.TimeAxisZoomInteraction(canvas, figure)
@@ -596,6 +698,14 @@
                 "info_panel": info_panel,
                 "container": plot_container,
                 "time_zoom_interaction": time_zoom,
+                "parameters": parameters,
+                "start_time": start_time,
+                "end_time": end_time,
+                "figure": figure,
+                "canvas": canvas,
+                "info_panel": info_panel,
+                "container": plot_container,
+                "time_zoom_interaction": time_zoom,
             }
 
             # Переключение на новую вкладку
@@ -663,14 +773,19 @@
                 tab_info["parameters"],
                 tab_info["start_time"],
                 tab_info["end_time"],
+                tab_info["parameters"],
+                tab_info["start_time"],
+                tab_info["end_time"],
                 title=tab_name,
                 strategy=self.plot_type_var.get(),
+                strategy=self.plot_type_var.get(),
             )
 
             # Обновление через адаптер
             self.plot_adapter.update_plot(tab_name, figure)
 
             # Обновление сохраненной информации
+            tab_info["figure"] = figure
             tab_info["figure"] = figure
 
         except Exception as e:
@@ -698,6 +813,7 @@
             self._clear_all_plots()
 
             # Создаем новые группированные графики
+            self.build_plots_for_parameters(selected_params, start_time, end_time)
             self.build_plots_for_parameters(selected_params, start_time, end_time)
 
         except Exception as e:
@@ -734,7 +850,6 @@
         except Exception as e:
             self.logger.error(f"Ошибка экспорта текущего графика: {e}")
             self._show_error(f"Ошибка экспорта: {str(e)}")
-<<<<<<< HEAD
 
     def _export_all_plots(self):
         """Экспорт всех графиков в выбранную папку"""
@@ -754,35 +869,10 @@
                 self.logger.info(f"График '{tab_name}' экспортирован в {file_path}")
 
             self._show_info(f"Все графики успешно экспортированы в {folder_path}")
-=======
-
-    def _export_all_plots(self):
-        """Экспорт всех графиков"""
-        try:
-            from tkinter import filedialog
-
-            directory = filedialog.askdirectory(
-                title="Выберите папку для экспорта всех графиков"
-            )
-            if not directory:
-                return
-
-            for tab_name, tab_info in self.plot_tabs.items():
-                try:
-                    filename = f"{tab_name}.png"
-                    filepath = f"{directory}/{filename}"
-                    tab_info["figure"].savefig(filepath, dpi=300, bbox_inches="tight")
-                    self.logger.info(f"График '{tab_name}' экспортирован в {filepath}")
-                except Exception as e:
-                    self.logger.error(f"Ошибка экспорта графика '{tab_name}': {e}")
-
-            self._show_info(f"Все графики экспортированы в папку: {directory}")
->>>>>>> c3fcd639
 
         except Exception as e:
             self.logger.error(f"Ошибка экспорта всех графиков: {e}")
             self._show_error(f"Ошибка экспорта всех графиков: {str(e)}")
-<<<<<<< HEAD
 
     def _clear_all_plots(self):
         """Очистка всех графиков и вкладок"""
@@ -809,11 +899,6 @@
 
     def _configure_current_plot(self):
         """Настройка текущего графика"""
-=======
-            
-    def _export_current_plot(self):
-        """Экспорт текущего графика"""
->>>>>>> c3fcd639
         try:
             current_tab = self.notebook.select()
             if not current_tab:
